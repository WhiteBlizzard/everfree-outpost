use std::collections::{HashMap, HashSet, VecMap};
use std::mem;

use physics::{CHUNK_SIZE, TILE_SIZE};

use types::*;
use util::{multimap_insert, multimap_remove};
use util::RefcountedMap;
use util::OptionIterExt;
use util::SmallSet;


pub const VIEW_SIZE: V2 = V2 { x: 5, y: 6 };
pub const VIEW_ANCHOR: V2 = V2 { x: 2, y: 2 };

pub fn vision_region(pos: V3) -> Region<V2> {
    let center = pos.reduce().div_floor(scalar(CHUNK_SIZE * TILE_SIZE));

    let base = center - VIEW_ANCHOR;
    Region::new(base, base + VIEW_SIZE)
}


type ViewerId = ClientId;

pub struct Vision {
    viewers: VecMap<Viewer>,
    viewers_by_pos: HashMap<(PlaneId, V2), HashSet<ViewerId>>,

    entities: VecMap<Entity>,
    terrain_chunks: VecMap<TerrainChunk>,
    structures: VecMap<Structure>,

    // NB: PLANE_LIMBO gets special treatment so that it always appears empty, no matter what is
    // actually present.  This is done by skipping insertions into x_by_pos when the PlaneId is
    // PLANE_LIMBO.  Thus, none of the x_by_pos maps should ever have PLANE_LIMBO in theer keys.
    entities_by_pos: HashMap<(PlaneId, V2), HashSet<EntityId>>,
    terrain_chunks_by_pos: HashMap<(PlaneId, V2), HashSet<TerrainChunkId>>,
    structures_by_pos: HashMap<(PlaneId, V2), HashSet<StructureId>>,

    inventory_viewers: HashMap<InventoryId, HashSet<ViewerId>>,
}


struct Viewer {
    plane: PlaneId,
    view: Region<V2>,

    visible_entities: RefcountedMap<EntityId, ()>,
    visible_terrain_chunks: RefcountedMap<TerrainChunkId, ()>,
    visible_structures: RefcountedMap<StructureId, ()>,
    visible_inventories: RefcountedMap<InventoryId, ()>,
}

struct Entity {
    plane: PlaneId,
    area: SmallSet<V2>,
    viewers: HashSet<ViewerId>,
}

struct TerrainChunk {
    plane: PlaneId,
    cpos: V2,
    viewers: HashSet<ViewerId>,
}

struct Structure {
    plane: PlaneId,
    area: SmallSet<V2>,
    viewers: HashSet<ViewerId>,
}


#[allow(unused_variables)]
pub trait Hooks {
    fn on_entity_appear(&mut self, cid: ClientId, eid: EntityId) {}
    fn on_entity_disappear(&mut self, cid: ClientId, eid: EntityId) {}
    fn on_entity_motion_update(&mut self, cid: ClientId, eid: EntityId) {}
    fn on_entity_appearance_update(&mut self, cid: ClientId, eid: EntityId) {}

    fn on_terrain_chunk_appear(&mut self,
                               cid: ClientId,
                               tcid: TerrainChunkId,
                               cpos: V2) {}
    fn on_terrain_chunk_disappear(&mut self,
                                  cid: ClientId,
                                  tcid: TerrainChunkId,
                                  cpos: V2) {}
    fn on_terrain_chunk_update(&mut self,
                               cid: ClientId,
                               tcid: TerrainChunkId,
                               cpos: V2) {}

    fn on_structure_appear(&mut self, cid: ClientId, sid: StructureId) {}
    fn on_structure_disappear(&mut self, cid: ClientId, sid: StructureId) {}

    fn on_inventory_appear(&mut self, cid: ClientId, iid: InventoryId) {}
    fn on_inventory_disappear(&mut self, cid: ClientId, iid: InventoryId) {}
    fn on_inventory_update(&mut self,
                           cid: ClientId,
                           iid: InventoryId,
                           item_id: ItemId,
                           old_count: u8,
                           new_count: u8) {}
}

pub struct NoHooks;
impl Hooks for NoHooks { }

impl Vision {
    pub fn new() -> Vision {
        Vision {
            viewers: VecMap::new(),
            viewers_by_pos: HashMap::new(),

            entities: VecMap::new(),
            terrain_chunks: VecMap::new(),
            structures: VecMap::new(),

            entities_by_pos: HashMap::new(),
            terrain_chunks_by_pos: HashMap::new(),
            structures_by_pos: HashMap::new(),

            inventory_viewers: HashMap::new(),
        }
    }
}

impl Vision {
    pub fn add_client<H>(&mut self,
                         cid: ClientId,
                         plane: PlaneId,
                         view: Region<V2>,
                         h: &mut H)
            where H: Hooks {
        trace!("{:?} created", cid);
        self.viewers.insert(cid.unwrap() as usize, Viewer::new());
        self.set_client_view(cid, plane, view, h);
    }

    pub fn remove_client<H>(&mut self,
                            cid: ClientId,
                            h: &mut H)
            where H: Hooks {
        trace!("{:?} destroyed", cid);
        self.set_client_view(cid, PLANE_LIMBO, Region::empty(), h);
        self.viewers.remove(&(cid.unwrap() as usize));
    }

    // This code is carefully arranged to produce events in the proper order.  Specifically, when a
    // single update produces both "gone" and "appear" events, all "gone" events should appear
    // before all "appear" events.  This avoids giving an inconsistent view, in which (for example)
    // two structures more than `VIEW_SIZE` distance apart are visible at the same time.

    pub fn set_client_view<H>(&mut self,
                              cid: ClientId,
                              new_plane: PlaneId,
                              new_view: Region<V2>,
                              h: &mut H)
            where H: Hooks {
        let raw_cid = cid.unwrap() as usize;
        let viewer = unwrap_or!(self.viewers.get_mut(&raw_cid));
        let old_plane = mem::replace(&mut viewer.plane, new_plane);
        let old_view = mem::replace(&mut viewer.view, new_view);
        let plane_change = old_plane != new_plane;

        let entities = &mut self.entities;
        let terrain_chunks = &mut self.terrain_chunks;
        let structures = &mut self.structures;

<<<<<<< HEAD
        for p in old_view.points().filter(|&p| !new_view.contains(p)) {
            for &eid in self.entities_by_chunk.get(&p).map(|x| x.iter()).unwrap_iter() {
                client.visible_entities.release(eid, |()| {
                    debug!("{:?} moved: --{:?}", cid, eid);
                    h.on_entity_disappear(cid, eid);
                    entities[eid.unwrap() as usize].viewers.remove(&cid);
                });
            }

            for &sid in self.structures_by_chunk.get(&p).map(|x| x.iter()).unwrap_iter() {
                client.visible_structures.release(sid, |()| {
                    debug!("{:?} moved: --{:?}", cid, sid);
                    h.on_structure_disappear(cid, sid);
                    structures[sid.unwrap() as usize].viewers.remove(&cid);
                });
            }

            if self.loaded_chunks.contains(&p) {
                debug!("{:?} moved: --{:?}", cid, p);
                h.on_chunk_disappear(cid, p);
            }

            multimap_remove(&mut self.clients_by_chunk, p, cid);
        }

        for p in new_view.points().filter(|&p| !old_view.contains(p)) {
            for &eid in self.entities_by_chunk.get(&p).map(|x| x.iter()).unwrap_iter() {
                client.visible_entities.retain(eid, || {
                    debug!("{:?} moved: ++{:?}", cid, eid);
=======
        for p in new_view.points().filter(|&p| !old_view.contains(p) || plane_change) {
            let pos = (new_plane, p);

            for &eid in self.entities_by_pos.get(&pos).map(|x| x.iter()).unwrap_iter() {
                viewer.visible_entities.retain(eid, || {
                    trace!("{:?} moved: ++{:?}", cid, eid);
>>>>>>> ee9bf14a
                    h.on_entity_appear(cid, eid);
                    entities[eid.unwrap() as usize].viewers.insert(cid);
                });
            }

            for &tcid in self.terrain_chunks_by_pos.get(&pos).map(|x| x.iter()).unwrap_iter() {
                viewer.visible_terrain_chunks.retain(tcid, || {
                    trace!("{:?} moved: ++{:?}", cid, tcid);
                    let cpos = terrain_chunks[tcid.unwrap() as usize].cpos;
                    h.on_terrain_chunk_appear(cid, tcid, cpos);
                    terrain_chunks[tcid.unwrap() as usize].viewers.insert(cid);
                });
            }

            for &sid in self.structures_by_pos.get(&pos).map(|x| x.iter()).unwrap_iter() {
                viewer.visible_structures.retain(sid, || {
                    trace!("{:?} moved: ++{:?}", cid, sid);
                    h.on_structure_appear(cid, sid);
                    structures[sid.unwrap() as usize].viewers.insert(cid);
                });
            }

            if new_plane != PLANE_LIMBO {
                multimap_insert(&mut self.viewers_by_pos, pos, cid);
            }
        }
<<<<<<< HEAD
=======

        for p in old_view.points().filter(|&p| !new_view.contains(p) || plane_change) {
            let pos = (old_plane, p);

            for &eid in self.entities_by_pos.get(&pos).map(|x| x.iter()).unwrap_iter() {
                viewer.visible_entities.release(eid, |()| {
                    trace!("{:?} moved: --{:?}", cid, eid);
                    h.on_entity_disappear(cid, eid);
                    entities[eid.unwrap() as usize].viewers.remove(&cid);
                });
            }

            for &tcid in self.terrain_chunks_by_pos.get(&pos).map(|x| x.iter()).unwrap_iter() {
                viewer.visible_terrain_chunks.release(tcid, |()| {
                    trace!("{:?} moved: --{:?}", cid, tcid);
                    let cpos = terrain_chunks[tcid.unwrap() as usize].cpos;
                    h.on_terrain_chunk_disappear(cid, tcid, cpos);
                    terrain_chunks[tcid.unwrap() as usize].viewers.remove(&cid);
                });
            }

            for &sid in self.structures_by_pos.get(&pos).map(|x| x.iter()).unwrap_iter() {
                viewer.visible_structures.release(sid, |()| {
                    trace!("{:?} moved: --{:?}", cid, sid);
                    h.on_structure_disappear(cid, sid);
                    structures[sid.unwrap() as usize].viewers.remove(&cid);
                });
            }

            multimap_remove(&mut self.viewers_by_pos, pos, cid);
        }
>>>>>>> ee9bf14a
    }

    pub fn client_view_plane(&self, cid: ClientId) -> Option<PlaneId> {
        self.viewers.get(&(cid.unwrap() as usize)).map(|c| c.plane)
    }

    pub fn client_view_area(&self, cid: ClientId) -> Option<Region<V2>> {
        self.viewers.get(&(cid.unwrap() as usize)).map(|c| c.view)
    }


    pub fn add_entity<H>(&mut self,
                         eid: EntityId,
                         plane: PlaneId,
                         area: SmallSet<V2>,
                         h: &mut H)
            where H: Hooks {
        trace!("{:?} created", eid);
        self.entities.insert(eid.unwrap() as usize, Entity::new());
        self.set_entity_area(eid, plane, area, h);
    }

    pub fn remove_entity<H>(&mut self,
                            eid: EntityId,
                            h: &mut H)
            where H: Hooks {
        trace!("{:?} destroyed", eid);
        self.set_entity_area(eid, PLANE_LIMBO, SmallSet::new(), h);
        self.entities.remove(&(eid.unwrap() as usize));
    }

    pub fn set_entity_area<H>(&mut self,
                              eid: EntityId,
                              new_plane: PlaneId,
                              new_area: SmallSet<V2>,
                              h: &mut H)
            where H: Hooks {
        let raw_eid = eid.unwrap() as usize;
        let entity = &mut self.entities[raw_eid];

        let old_plane = mem::replace(&mut entity.plane, new_plane);
        // SmallSet is non-Copy, so insert a dummy value here and set the real one later.
        let old_area = mem::replace(&mut entity.area, SmallSet::new());
        let plane_change = new_plane != old_plane;

<<<<<<< HEAD
        // This looks like a violation of "send `gone` before `appear`", but it's not.  There are
        // four cases:
        //  - Neither old nor new position is visible: Refcount remains unchanged (at zero).
        //  - Only old position is visible: First loop has no effect, second decrements refcount
        //    (possibly generating `gone` event).
        //  - Only new position is visible: First loop increments refcount (possibly generating
        //    `appeear` event), second has no effect.
        //  - Both old and new are visible: Since old position is visible, refcount is positive,
        //    First loop increments, and second decrements.  No events are generated because the
        //    refoucnt is positive the whole way through.
        for &p in new_area.iter().filter(|&p| !old_area.contains(p)) {
            for &cid in self.clients_by_chunk.get(&p).map(|x| x.iter()).unwrap_iter() {
                self.clients[cid.unwrap() as usize].visible_entities.retain(eid, || {
                    debug!("{:?} moved: ++{:?}", eid, cid);
=======
        for &p in new_area.iter().filter(|&p| !old_area.contains(p) || plane_change) {
            let pos = (new_plane, p);
            for &cid in self.viewers_by_pos.get(&pos).map(|x| x.iter()).unwrap_iter() {
                self.viewers[cid.unwrap() as usize].visible_entities.retain(eid, || {
                    trace!("{:?} moved: ++{:?}", eid, cid);
>>>>>>> ee9bf14a
                    h.on_entity_appear(cid, eid);
                    entity.viewers.insert(cid);
                });
            }
            if new_plane != PLANE_LIMBO {
                multimap_insert(&mut self.entities_by_pos, pos, eid);
            }
        }

        for &p in old_area.iter().filter(|&p| !new_area.contains(p) || plane_change) {
            let pos = (old_plane, p);
            for &cid in self.viewers_by_pos.get(&pos).map(|x| x.iter()).unwrap_iter() {
                self.viewers[cid.unwrap() as usize].visible_entities.release(eid, |()| {
                    trace!("{:?} moved: --{:?}", eid, cid);
                    h.on_entity_disappear(cid, eid);
                    entity.viewers.remove(&cid);
                });
            }
            multimap_remove(&mut self.entities_by_pos, pos, eid);
        }

        for &cid in entity.viewers.iter() {
            trace!("{:?} moved: **{:?}", eid, cid);
            h.on_entity_motion_update(cid, eid);
        }

        entity.area = new_area;
    }

    pub fn update_entity_appearance<H>(&mut self,
                                       eid: EntityId,
                                       h: &mut H)
            where H: Hooks {
        let raw_eid = eid.unwrap() as usize;
        let entity = &self.entities[raw_eid];

        for &cid in entity.viewers.iter() {
            h.on_entity_appearance_update(cid, eid);
        }
    }


    pub fn add_terrain_chunk<H>(&mut self,
                                tcid: TerrainChunkId,
                                plane: PlaneId,
                                cpos: V2,
                                h: &mut H)
            where H: Hooks {
        trace!("{:?} created @ {:?}, {:?}", tcid, plane, cpos);
        self.terrain_chunks.insert(tcid.unwrap() as usize, TerrainChunk::new());
        let terrain_chunk = &mut self.terrain_chunks[tcid.unwrap() as usize];

        // Structures don't move, so we can inline the two halves of the set_x_area logic.

        let pos = (plane, cpos);
        for &cid in self.viewers_by_pos.get(&pos).map(|x| x.iter()).unwrap_iter() {
            self.viewers[cid.unwrap() as usize].visible_terrain_chunks.retain(tcid, || {
                trace!("{:?} moved: ++{:?}", tcid, cid);
                h.on_terrain_chunk_appear(cid, tcid, cpos);
                terrain_chunk.viewers.insert(cid);
            });
        }
        if plane != PLANE_LIMBO {
            multimap_insert(&mut self.terrain_chunks_by_pos, pos, tcid);
        }

        terrain_chunk.plane = plane;
        terrain_chunk.cpos = cpos;
    }

    pub fn remove_terrain_chunk<H>(&mut self,
                                   tcid: TerrainChunkId,
                                   h: &mut H)
            where H: Hooks {
        trace!("{:?} destroyed", tcid);
        let terrain_chunk = self.terrain_chunks.remove(&(tcid.unwrap() as usize)).unwrap();

        let pos = (terrain_chunk.plane, terrain_chunk.cpos);
        for &cid in self.viewers_by_pos.get(&pos).map(|x| x.iter()).unwrap_iter() {
            self.viewers[cid.unwrap() as usize].visible_terrain_chunks.release(tcid, |()| {
                debug!("{:?} moved: --{:?}", tcid, cid);
                h.on_terrain_chunk_disappear(cid, tcid, terrain_chunk.cpos);
            });
        }
        multimap_remove(&mut self.terrain_chunks_by_pos, pos, tcid);
    }

    pub fn update_terrain_chunk<H>(&mut self,
                                   tcid: TerrainChunkId,
                                   h: &mut H)
            where H: Hooks {

        let raw_tcid = tcid.unwrap() as usize;
        let terrain_chunk = &self.terrain_chunks[raw_tcid];

        for &cid in terrain_chunk.viewers.iter() {
            h.on_terrain_chunk_update(cid, tcid, terrain_chunk.cpos);
        }
    }


    pub fn add_structure<H>(&mut self,
                            sid: StructureId,
                            plane: PlaneId,
                            area: SmallSet<V2>,
                            h: &mut H)
            where H: Hooks {
        self.structures.insert(sid.unwrap() as usize, Structure::new());
        let structure = &mut self.structures[sid.unwrap() as usize];

        // Structures don't move, so we can inline the two halves of the set_x_area logic.

        for &p in area.iter() {
            let pos = (plane, p);
            for &cid in self.viewers_by_pos.get(&pos).map(|x| x.iter()).unwrap_iter() {
                self.viewers[cid.unwrap() as usize].visible_structures.retain(sid, || {
                    debug!("{:?} moved: ++{:?}", sid, cid);
                    h.on_structure_appear(cid, sid);
                    structure.viewers.insert(cid);
                });
            }
            if plane != PLANE_LIMBO {
                multimap_insert(&mut self.structures_by_pos, pos, sid);
            }
        }

        structure.plane = plane;
        structure.area = area;
    }

    pub fn remove_structure<H>(&mut self,
                               sid: StructureId,
                               h: &mut H)
            where H: Hooks {
        let structure = self.structures.remove(&(sid.unwrap() as usize)).unwrap();
        for &p in structure.area.iter() {
            let pos = (structure.plane, p);
            for &cid in self.viewers_by_pos.get(&pos).map(|x| x.iter()).unwrap_iter() {
                self.viewers[cid.unwrap() as usize].visible_structures.release(sid, |()| {
                    debug!("{:?} moved: --{:?}", sid, cid);
                    h.on_structure_disappear(cid, sid);
                });
            }
            multimap_remove(&mut self.structures_by_pos, pos, sid);
        }
    }

    // TODO: handle structure template changes


    pub fn subscribe_inventory<H>(&mut self,
                                  cid: ClientId,
                                  iid: InventoryId,
                                  h: &mut H)
            where H: Hooks {
        let viewer = unwrap_or!(self.viewers.get_mut(&(cid.unwrap() as usize)));
        let inventory_viewers = &mut self.inventory_viewers;

        viewer.visible_inventories.retain(iid, || {
            multimap_insert(inventory_viewers, iid, cid);
            h.on_inventory_appear(cid, iid);
        });
    }

    pub fn unsubscribe_inventory<H>(&mut self,
                                    cid: ClientId,
                                    iid: InventoryId,
                                    h: &mut H)
            where H: Hooks {
        let viewer = unwrap_or!(self.viewers.get_mut(&(cid.unwrap() as usize)));
        let inventory_viewers = &mut self.inventory_viewers;

        viewer.visible_inventories.release(iid, |()| {
            multimap_remove(inventory_viewers, iid, cid);
            h.on_inventory_disappear(cid, iid);
        });
    }

    pub fn update_inventory<H>(&mut self,
                               iid: InventoryId,
                               item_id: ItemId,
                               old_count: u8,
                               new_count: u8,
                               h: &mut H)
            where H: Hooks {
        let cids = unwrap_or!(self.inventory_viewers.get(&iid));
        for &cid in cids.iter() {
            h.on_inventory_update(cid, iid, item_id, old_count, new_count);
        }
    }
}

impl Viewer {
    fn new() -> Viewer {
        Viewer {
            plane: PLANE_LIMBO,
            view: Region::empty(),
            visible_entities: RefcountedMap::new(),
            visible_terrain_chunks: RefcountedMap::new(),
            visible_structures: RefcountedMap::new(),
            visible_inventories: RefcountedMap::new(),
        }
    }
}

impl Entity {
    fn new() -> Entity {
        Entity {
            plane: PLANE_LIMBO,
            area: SmallSet::new(),
            viewers: HashSet::new(),
        }
    }
}

impl TerrainChunk {
    fn new() -> TerrainChunk {
        TerrainChunk {
            plane: PLANE_LIMBO,
            cpos: scalar(0),
            viewers: HashSet::new(),
        }
    }
}

impl Structure {
    fn new() -> Structure {
        Structure {
            plane: PLANE_LIMBO,
            area: SmallSet::new(),
            viewers: HashSet::new(),
        }
    }
}


macro_rules! gen_Fragment {
    ($( fn $name:ident($($arg:ident: $arg_ty:ty),*); )*) => {
        pub trait Fragment<'d> {
            type H: Hooks;
            fn with_hooks<F, R>(&mut self, f: F) -> R
                where F: FnOnce(&mut Vision, &mut Self::H) -> R;

            $(
                fn $name(&mut self, $($arg: $arg_ty),*) {
                    self.with_hooks(|sys, hooks| {
                        sys.$name($($arg,)* hooks)
                    })
                }
            )*
        }
    };
}

gen_Fragment! {
    fn add_client(cid: ClientId, plane: PlaneId, view: Region<V2>);
    fn remove_client(cid: ClientId);
    fn set_client_view(cid: ClientId, plane: PlaneId, view: Region<V2>);

    fn add_entity(eid: EntityId, plane: PlaneId, area: SmallSet<V2>);
    fn remove_entity(eid: EntityId);
    fn set_entity_area(eid: EntityId, plane: PlaneId, area: SmallSet<V2>);
    fn update_entity_appearance(eid: EntityId);

    fn add_terrain_chunk(tcid: TerrainChunkId, plane: PlaneId, cpos: V2);
    fn remove_terrain_chunk(tcid: TerrainChunkId);
    fn update_terrain_chunk(tcid: TerrainChunkId);

    fn add_structure(sid: StructureId, plane: PlaneId, area: SmallSet<V2>);
    fn remove_structure(sid: StructureId);

    fn subscribe_inventory(cid: ClientId, iid: InventoryId);
    fn unsubscribe_inventory(cid: ClientId, iid: InventoryId);
    fn update_inventory(iid: InventoryId,
                        item_id: ItemId,
                        old_count: u8,
                        new_count: u8);
}
<|MERGE_RESOLUTION|>--- conflicted
+++ resolved
@@ -168,44 +168,43 @@
         let terrain_chunks = &mut self.terrain_chunks;
         let structures = &mut self.structures;
 
-<<<<<<< HEAD
-        for p in old_view.points().filter(|&p| !new_view.contains(p)) {
-            for &eid in self.entities_by_chunk.get(&p).map(|x| x.iter()).unwrap_iter() {
-                client.visible_entities.release(eid, |()| {
-                    debug!("{:?} moved: --{:?}", cid, eid);
+        for p in old_view.points().filter(|&p| !new_view.contains(p) || plane_change) {
+            let pos = (old_plane, p);
+
+            for &eid in self.entities_by_pos.get(&pos).map(|x| x.iter()).unwrap_iter() {
+                viewer.visible_entities.release(eid, |()| {
+                    trace!("{:?} moved: --{:?}", cid, eid);
                     h.on_entity_disappear(cid, eid);
                     entities[eid.unwrap() as usize].viewers.remove(&cid);
                 });
             }
 
-            for &sid in self.structures_by_chunk.get(&p).map(|x| x.iter()).unwrap_iter() {
-                client.visible_structures.release(sid, |()| {
-                    debug!("{:?} moved: --{:?}", cid, sid);
+            for &tcid in self.terrain_chunks_by_pos.get(&pos).map(|x| x.iter()).unwrap_iter() {
+                viewer.visible_terrain_chunks.release(tcid, |()| {
+                    trace!("{:?} moved: --{:?}", cid, tcid);
+                    let cpos = terrain_chunks[tcid.unwrap() as usize].cpos;
+                    h.on_terrain_chunk_disappear(cid, tcid, cpos);
+                    terrain_chunks[tcid.unwrap() as usize].viewers.remove(&cid);
+                });
+            }
+
+            for &sid in self.structures_by_pos.get(&pos).map(|x| x.iter()).unwrap_iter() {
+                viewer.visible_structures.release(sid, |()| {
+                    trace!("{:?} moved: --{:?}", cid, sid);
                     h.on_structure_disappear(cid, sid);
                     structures[sid.unwrap() as usize].viewers.remove(&cid);
                 });
             }
 
-            if self.loaded_chunks.contains(&p) {
-                debug!("{:?} moved: --{:?}", cid, p);
-                h.on_chunk_disappear(cid, p);
-            }
-
-            multimap_remove(&mut self.clients_by_chunk, p, cid);
-        }
-
-        for p in new_view.points().filter(|&p| !old_view.contains(p)) {
-            for &eid in self.entities_by_chunk.get(&p).map(|x| x.iter()).unwrap_iter() {
-                client.visible_entities.retain(eid, || {
-                    debug!("{:?} moved: ++{:?}", cid, eid);
-=======
+            multimap_remove(&mut self.viewers_by_pos, pos, cid);
+        }
+
         for p in new_view.points().filter(|&p| !old_view.contains(p) || plane_change) {
             let pos = (new_plane, p);
 
             for &eid in self.entities_by_pos.get(&pos).map(|x| x.iter()).unwrap_iter() {
                 viewer.visible_entities.retain(eid, || {
                     trace!("{:?} moved: ++{:?}", cid, eid);
->>>>>>> ee9bf14a
                     h.on_entity_appear(cid, eid);
                     entities[eid.unwrap() as usize].viewers.insert(cid);
                 });
@@ -232,40 +231,6 @@
                 multimap_insert(&mut self.viewers_by_pos, pos, cid);
             }
         }
-<<<<<<< HEAD
-=======
-
-        for p in old_view.points().filter(|&p| !new_view.contains(p) || plane_change) {
-            let pos = (old_plane, p);
-
-            for &eid in self.entities_by_pos.get(&pos).map(|x| x.iter()).unwrap_iter() {
-                viewer.visible_entities.release(eid, |()| {
-                    trace!("{:?} moved: --{:?}", cid, eid);
-                    h.on_entity_disappear(cid, eid);
-                    entities[eid.unwrap() as usize].viewers.remove(&cid);
-                });
-            }
-
-            for &tcid in self.terrain_chunks_by_pos.get(&pos).map(|x| x.iter()).unwrap_iter() {
-                viewer.visible_terrain_chunks.release(tcid, |()| {
-                    trace!("{:?} moved: --{:?}", cid, tcid);
-                    let cpos = terrain_chunks[tcid.unwrap() as usize].cpos;
-                    h.on_terrain_chunk_disappear(cid, tcid, cpos);
-                    terrain_chunks[tcid.unwrap() as usize].viewers.remove(&cid);
-                });
-            }
-
-            for &sid in self.structures_by_pos.get(&pos).map(|x| x.iter()).unwrap_iter() {
-                viewer.visible_structures.release(sid, |()| {
-                    trace!("{:?} moved: --{:?}", cid, sid);
-                    h.on_structure_disappear(cid, sid);
-                    structures[sid.unwrap() as usize].viewers.remove(&cid);
-                });
-            }
-
-            multimap_remove(&mut self.viewers_by_pos, pos, cid);
-        }
->>>>>>> ee9bf14a
     }
 
     pub fn client_view_plane(&self, cid: ClientId) -> Option<PlaneId> {
@@ -311,7 +276,6 @@
         let old_area = mem::replace(&mut entity.area, SmallSet::new());
         let plane_change = new_plane != old_plane;
 
-<<<<<<< HEAD
         // This looks like a violation of "send `gone` before `appear`", but it's not.  There are
         // four cases:
         //  - Neither old nor new position is visible: Refcount remains unchanged (at zero).
@@ -322,17 +286,11 @@
         //  - Both old and new are visible: Since old position is visible, refcount is positive,
         //    First loop increments, and second decrements.  No events are generated because the
         //    refoucnt is positive the whole way through.
-        for &p in new_area.iter().filter(|&p| !old_area.contains(p)) {
-            for &cid in self.clients_by_chunk.get(&p).map(|x| x.iter()).unwrap_iter() {
-                self.clients[cid.unwrap() as usize].visible_entities.retain(eid, || {
-                    debug!("{:?} moved: ++{:?}", eid, cid);
-=======
         for &p in new_area.iter().filter(|&p| !old_area.contains(p) || plane_change) {
             let pos = (new_plane, p);
             for &cid in self.viewers_by_pos.get(&pos).map(|x| x.iter()).unwrap_iter() {
                 self.viewers[cid.unwrap() as usize].visible_entities.retain(eid, || {
                     trace!("{:?} moved: ++{:?}", eid, cid);
->>>>>>> ee9bf14a
                     h.on_entity_appear(cid, eid);
                     entity.viewers.insert(cid);
                 });
