#![crate_name = "backend"]
#![feature(unboxed_closures)]
#![feature(unsafe_destructor)]
#![feature(unsafe_no_drop_flag)]
#![allow(non_upper_case_globals)]
#![allow(dead_code)]

#![feature(old_path)]
#![feature(old_io)]
#![feature(libc)]
#![feature(path)]
#![feature(core)]
#![feature(collections)]
#![feature(hash)]
#![feature(std_misc)]

#[macro_use] extern crate bitflags;
extern crate core;
extern crate libc;
#[macro_use] extern crate log;
extern crate rand;
extern crate "rustc-serialize" as rustc_serialize;
extern crate time;

extern crate collect;
extern crate rusqlite;
extern crate "libsqlite3-sys" as rusqlite_ffi;

extern crate physics;

<<<<<<< HEAD
/*
=======
use std::borrow::ToOwned;
>>>>>>> 46938da6
use std::cmp;
use std::collections::{HashMap, HashSet};
use std::env;
use std::old_io::{self, File};
use std::sync::mpsc::{Sender, Receiver, channel};
use std::thread;
use std::u8;
use rustc_serialize::json;

use physics::v3::{Vn, V3, V2, scalar, Region};
use physics::{CHUNK_SIZE, TILE_SIZE};

use timer::WakeQueue;
use msg::Motion as WireMotion;
use msg::{Request, Response};
use input::{InputBits, ActionId};
use state::LOCAL_SIZE;
use data::Data;
use world::object::{ObjectRef, ObjectRefBase, ClientRef, InventoryRefMut};
use storage::Storage;
use view::{Vision, VisionCallbacks};
use util::Cursor;
use util::{multimap_insert, multimap_remove};
use util::StringResult;

use types::{Time, ToGlobal, ToLocal};
use types::{WireId, CONTROL_WIRE_ID};
use types::{ClientId, EntityId, InventoryId};
*/


#[macro_use] mod util;
mod msg;
mod wire;
mod tasks;
mod state;
mod timer;
mod types;
mod view;
mod input;
mod gen;
mod data;
mod lua;
mod script;
mod world;
mod terrain2;
mod storage;
mod auth;

mod engine;
mod messages;
// TODO: rename to 'physics'; import lib as 'physics_lib'
mod physics_;
mod chunks;
mod terrain_gen;

<<<<<<< HEAD

fn main() {
    //use std::cmp;
    //use std::collections::{HashMap, HashSet};
    //use std::error::Error;
    use std::io;
    use std::os;
    use std::sync::mpsc::channel;
    use std::thread::Thread;
    //use std::u8;
    use serialize::json;

    let storage = storage::Storage::new(Path::new(&os::args()[1]));

    let block_json = json::from_reader(&mut storage.open_block_data()).unwrap();
    let item_json = json::from_reader(&mut storage.open_item_data()).unwrap();
    let recipe_json = json::from_reader(&mut storage.open_recipe_data()).unwrap();
    let template_json = json::from_reader(&mut storage.open_template_data()).unwrap();
    let data = data::Data::from_json(block_json, item_json, recipe_json, template_json).unwrap();
=======
fn read_json(mut file: File) -> json::Json {
    let content = file.read_to_string().unwrap();
    json::Json::from_str(&*content).unwrap()
}

fn main() {
    let args = env::args().collect::<Vec<_>>();
    let storage = Storage::new(Path::new(&args[1]));

    let block_json = read_json(storage.open_block_data());
    let item_json = read_json(storage.open_item_data());
    let recipe_json = read_json(storage.open_recipe_data());
    let template_json = read_json(storage.open_template_data());
    let data = Data::from_json(block_json, item_json, recipe_json, template_json).unwrap();
>>>>>>> 46938da6

    let (req_send, req_recv) = channel();
    let (resp_send, resp_recv) = channel();

    thread::spawn(move || {
        let reader = old_io::stdin();
        tasks::run_input(reader, req_send).unwrap();
    });

    thread::spawn(move || {
        let writer = old_io::BufferedWriter::new(old_io::stdout());
        tasks::run_output(writer, resp_recv).unwrap();
    });

    let mut engine = engine::Engine::new(&data, &storage, req_recv, resp_send);
    engine.run();
}

/*




#[derive(Copy)]
pub enum WakeReason {
    HandleInput(ClientId, InputBits),
    HandleAction(ClientId, ActionId, u32),
    PhysicsUpdate(EntityId),
    CheckView(ClientId),
}

struct Server<'a> {
    resps: Sender<(WireId, Response)>,
    state: state::State<'a>,
    wake_queue: WakeQueue<WakeReason>,
    vision: Vision,
    auth: auth::Auth,

    wire_id_map: HashMap<WireId, ClientId>,
    client_info: HashMap<ClientId, ClientInfo>,
    inventory_observers: HashMap<InventoryId, HashSet<WireId>>,

    // TODO: bit of a hack.  An alternative solution is to give each Client a StableId and use
    // StableId conflicts to prevent duplicate logins.  This requires fixing process_journal to
    // handle create/destroy in a single cycle.
    client_names: HashSet<String>,
}

struct ClientInfo {
    wire_id: WireId,
    observed_inventories: HashSet<InventoryId>,
}

macro_rules! mk_callbacks {
    ($self_:expr, $now:expr) => {
        &mut MessageCallbacks {
            state: &$self_.state,
            wire: &$self_.resps,
            client_info: &$self_.client_info,
            now: $now,
        }
    };
}

impl<'a> Server<'a> {
    fn new(resps: Sender<(WireId, Response)>,
           state: state::State<'a>) -> Server<'a> {
        let auth = auth::Auth::new(state.storage.auth_db_path()).unwrap();
        Server {
            resps: resps,
            state: state,
            wake_queue: WakeQueue::new(),
            vision: Vision::new(),
            auth: auth,

            wire_id_map: HashMap::new(),
            client_info: HashMap::new(),
            inventory_observers: HashMap::new(),
            client_names: HashSet::new(),
        }
    }

    fn run(&mut self, reqs: Receiver<(WireId, Request)>) {
        loop {
            let wake_recv = self.wake_queue.wait_recv(now());

            select! {
                wake = wake_recv.recv() => {
                    let () = wake.unwrap();
                    let now = now();
                    while let Some((time, reason)) = self.wake_queue.pop(now) {
                        self.handle_wake(time, reason);
                    }
                },

                req = reqs.recv() => {
                    let (id, req) = req.unwrap();
                    self.handle_req(now(), id, req);
                }
            }
        }
    }

    fn wire_to_client(&self, wire_id: WireId) -> Option<ClientId> {
        self.wire_id_map.get(&wire_id).map(|&x| x)
    }

    fn handle_req(&mut self,
                  now: Time,
                  wire_id: WireId,
                  req: Request) {
        if wire_id == CONTROL_WIRE_ID {
            self.handle_control_req(now, req);
        } else {
            if let Some(client_id) = self.wire_to_client(wire_id) {
                let result = self.handle_client_req(now, wire_id, client_id, req);
                if let Err(e) = result {
                    warn!("error handling request for {:?} ({:?}): {}",
                          client_id, wire_id, e);
                    self.kick_wire(now, wire_id, "bad request");
                }
            } else {
                let result = self.handle_pre_login_client_req(now, wire_id, req);
                if let Err(e) = result {
                    warn!("error handling request for {:?}: {}",
                          wire_id, e);
                    self.kick_wire(now, wire_id, "bad request");
                }
            }
        }

        self.process_journal(now);
    }

    fn handle_control_req(&mut self,
                          now: Time,
                          req: Request) {
        match req {
            Request::AddClient(_wire_id) => {
            },

            Request::RemoveClient(wire_id) => {
                if let Some(client_id) = self.wire_to_client(wire_id) {
                    info!("{:?} ({:?}) logging out", client_id, wire_id);
                    // TODO: error handling
                    let region = self.vision.client_view_area(client_id).unwrap();
                    for p in region.points() {
                        self.state.unload_chunk(p.x, p.y);
                    }

                    self.client_names.remove(self.state.world().client(client_id).name());

                    self.state.unload_client(client_id).unwrap();
                    self.wire_id_map.remove(&wire_id);
                    let info = self.client_info.remove(&client_id).unwrap();
                    for &iid in info.observed_inventories.iter() {
                        multimap_remove(&mut self.inventory_observers, iid, wire_id);
                    }
                    self.vision.remove_client(client_id, &mut DummyCallbacks);
                }
                info!("{:?} logged out", wire_id);
                self.resps.send((CONTROL_WIRE_ID, Response::ClientRemoved(wire_id))).unwrap();
            },

            Request::ReplCommand(cookie, cmd) => {
                info!("got repl command {}: {:?}", cookie, cmd);
                let result = match self.state.script_eval(now, &*cmd) {
                    Ok(msg) => msg,
                    Err(e) => e,
                };
                self.resps.send((CONTROL_WIRE_ID, Response::ReplResult(cookie, result))).unwrap();
            },

            _ => warn!("bad control request: {:?}", req),
        }
    }

    fn handle_pre_login_client_req(&mut self,
                                   now: Time,
                                   wire_id: WireId,
                                   req: Request) -> StringResult<()> {
        match req {
            Request::Ping(cookie) => {
                self.send_wire(wire_id, Response::Pong(cookie, now.to_local()));
            },

            Request::Register(name, secret, appearance) => {
                info!("registration request for {}", name);

                if let Err(msg) = name_valid(&*name) {
                    self.send_wire(wire_id,
                                   Response::RegisterResult(1, msg.to_owned()));
                    return Ok(());
                }

                let ok = self.auth.register(&*name, &secret).unwrap();
                let (code, msg) =
                    if ok {
                        (0, "")
                    } else {
                        (1, "That name is already in use.")
                    };

                // TODO: super hacky journal handling.  Fix process_journal to not die when objects
                // are created and destroyed in a single update.
                self.process_journal(now);
                // TODO: error handling + atomicity
                self.state.register_client(&*name, appearance).unwrap();
                // Discard journal.
                state::State::process_journal(Cursor::new(self, |s| &mut s.state), |_, _| { });


                self.send_wire(wire_id, Response::RegisterResult(code, msg.to_owned()));
            },

            Request::Login(name, secret) => {
                info!("login request for {}", name);

                if self.client_names.contains(&name) {
                    fail!("duplicate login");
                }

                let ok = self.auth.login(&*name, &secret).unwrap();
                if !ok {
                    fail!("bad login");
                }

                let (cid, eid) = {
                    let client = try!(self.state.load_client(&*name));
                    (client.id(), client.pawn_id())
                };
                self.wire_id_map.insert(wire_id, cid);
                self.client_info.insert(cid, ClientInfo {
                    wire_id: wire_id,
                    observed_inventories: HashSet::new(),
                });

                let view_region = if let Some(eid) = eid {
                    // OK: obtained eid from client.pawn_id(), which is always valid (or None)
                    let pawn = self.state.world().entity(eid);
                    view::vision_region(pawn.pos(now))
                } else {
                    Region::empty()
                };

                for p in view_region.points() {
                    self.state.load_chunk(p.x, p.y);
                }

                if let Some(eid) = eid {
                    // OK: obtained eid from client.pawn_id(), which is always valid (or None)
                    self.state.update_physics(now, eid, true).unwrap();
                }

                self.vision.add_client(cid, view_region, mk_callbacks!(self, now));

                self.wake_queue.push(now + 1000, WakeReason::CheckView(cid));
                self.server_msg(wire_id, &*format!("logged in as {}", name));

                self.client_names.insert(name.clone());

                info!("{:?} ({:?}) logged in as {:?}", cid, wire_id, name);
            },

            _ => {
                fail!("bad request (pre-login): {:?}", req);
            },
        }

        Ok(())
    }

    fn handle_client_req(&mut self,
                         now: Time,
                         wire_id: WireId,
                         cid: ClientId,
                         req: Request) -> StringResult<()> {
        match req {
            Request::Ping(cookie) => {
                self.send_wire(wire_id, Response::Pong(cookie, now.to_local()));
            },

            Request::Input(time, input) => {
                let time = cmp::max(time.to_global(now), now);
                let input = InputBits::from_bits_truncate(input);
                self.wake_queue.push(time, WakeReason::HandleInput(cid, input));
            },

            Request::Action(time, action, arg) => {
                let time = cmp::max(time.to_global(now), now);
                self.wake_queue.push(time, WakeReason::HandleAction(cid, ActionId(action), arg));
            },

            Request::UnsubscribeInventory(iid) => {
                self.client_info[cid].observed_inventories.remove(&iid);
                multimap_remove(&mut self.inventory_observers, iid, wire_id);
            },

            Request::MoveItem(from_iid, to_iid, item_id, amount) => {
                let real_amount = {
                    let i1 = unwrap!(self.state.world().get_inventory(from_iid));
                    let i2 = unwrap!(self.state.world().get_inventory(to_iid));
                    let count1 = i1.count(item_id);
                    let count2 = i2.count(item_id);
                    cmp::min(cmp::min(count1 as u16, (u8::MAX - count2) as u16), amount) as i16
                };
                if real_amount > 0 {
                    // OK: inventory IDs have already been checked.
                    self.state.world_mut().inventory_mut(from_iid).update(item_id, -real_amount);
                    self.state.world_mut().inventory_mut(to_iid).update(item_id, real_amount);
                }
            },

            Request::CraftRecipe(station_id, inventory_id, recipe_id, count) => {
                // TODO: error handling
                let recipe = unwrap!(self.state.world().data().recipes.get_recipe(recipe_id));

                let _ = station_id; // TODO
                let mut i = unwrap!(self.state.world_mut().get_inventory_mut(inventory_id));

                let real_count = {
                    let mut count = count as u8;

                    for (&item_id, &num_required) in recipe.inputs.iter() {
                        count = cmp::min(count, i.count(item_id) / num_required);
                    }

                    for (&item_id, &num_produced) in recipe.outputs.iter() {
                        count = cmp::min(count, (u8::MAX - i.count(item_id)) / num_produced);
                    }

                    count as i16
                };

                if real_count > 0 {
                    for (&item_id, &num_required) in recipe.inputs.iter() {
                        i.update(item_id, -real_count * num_required as i16);
                    }

                    for (&item_id, &num_produced) in recipe.outputs.iter() {
                        i.update(item_id, real_count * num_produced as i16);
                    }
                }
            },

            Request::Chat(msg) => {
                if msg.starts_with("/") {
                    if let Err(e) = self.state.run_command(now, cid, &*msg) {
                        warn!("run_command: {}", e);
                    }
                } else {
                    let msg_out = format!("<{}>\t{}",
                                          self.state.world().client(cid).name(),
                                          msg);
                    for &out_wire_id in self.wire_id_map.keys() {
                        self.send_wire(out_wire_id,
                                       Response::ChatUpdate(msg_out.clone()));
                    }
                }
            },

            _ => {
                fail!("bad request: {:?}", req);
            },
        }

        Ok(())
    }

    fn handle_wake(&mut self,
                   now: Time,
                   reason: WakeReason) {
        match reason {
            WakeReason::HandleInput(client_id, input) => {
                let result = self.state.update_input(now, client_id, input);
                if let Err(e) = result {
                    warn!("update_input: {}", e);
                }
            },

            WakeReason::HandleAction(client_id, action, arg) => {
                let result = self.state.perform_action(now, client_id, action, arg);
                if let Err(e) = result {
                    warn!("perform_action: {}", e);
                }
            },

            WakeReason::PhysicsUpdate(entity_id) => {
                let result = self.state.update_physics(now, entity_id, false);
                if let Err(e) = result {
                    warn!("update_physics: {}", e);
                }
            },

            WakeReason::CheckView(client_id) => {
                self.update_viewport(now, client_id);
                self.wake_queue.push(now + 1000, WakeReason::CheckView(client_id));
            },
        }

        self.process_journal(now);
    }

    fn process_journal(&mut self, now: Time) {
        let mut invalidated_chunks = HashSet::new();

        state::State::process_journal(Cursor::new(self, |s| &mut s.state), |st, u| {
            let mut s = st.up();
            let s = &mut **s;
            match u {
                world::Update::TerrainChunkCreated(pos) => {
                    s.vision.add_chunk(pos, &mut DummyCallbacks);
                    invalidated_chunks.insert(pos);
                },
                world::Update::TerrainChunkDestroyed(pos) =>
                    s.vision.remove_chunk(pos, mk_callbacks!(s, now)),
                world::Update::ChunkInvalidate(pos) => {
                    // Deduplicate ChunkInvalidate updates due to spam on chunk load.
                    invalidated_chunks.insert(pos);
                },

                world::Update::EntityCreated(eid) => {
                    // TODO: error handling
                    let area = entity_area(&s.state.world().entity(eid));
                    s.vision.add_entity(eid, area, mk_callbacks!(s, now))
                },
                world::Update::EntityDestroyed(eid) => {
                    s.vision.remove_entity(eid, mk_callbacks!(s, now));
                },
                world::Update::EntityMotionChange(eid) => {
                    // TODO: error handling
                    let entity = s.state.world().entity(eid);
                    let area = entity_area(&entity);
                    s.vision.set_entity_area(eid, area, mk_callbacks!(s, now));

                    if entity.motion().start_pos != entity.motion().end_pos {
                        s.wake_queue.push(entity.motion().end_time(),
                                          WakeReason::PhysicsUpdate(eid));
                    }
                },

                // TODO: Client, Inventory lifecycle events
                world::Update::ClientCreated(cid) |
                world::Update::ClientPawnChange(cid) => {
                    {
                        let client = s.state.world().client(cid);

                        let info = msg::InitData {
                            entity_id: client.pawn_id().unwrap_or(EntityId(-1)),
                            camera_pos: (0, 0),
                            chunks: 0,
                            entities: 0,
                        };
                        s.send(&client, Response::Init(info));
                    }

                    s.update_viewport(now, cid);
                },
                world::Update::InventoryUpdate(iid, item_id, old_count, new_count) => {
                    if let Some(wire_ids) = s.inventory_observers.get(&iid) {
                        for &wire_id in wire_ids.iter() {
                            let resp = Response::InventoryUpdate(
                                    iid, vec![(item_id, old_count, new_count)]);
                            s.resps.send((wire_id, resp)).unwrap();
                        }
                    }
                },

                world::Update::ClientDebugInventory(cid, iid) => {
                    // TODO: check cid, iid are valid.
                    let wire_id = s.client_info[cid].wire_id;
                    s.send_wire(wire_id, Response::OpenDialog(0, vec![iid.unwrap()]));
                    s.subscribe_inventory(cid, iid);
                },

                world::Update::ClientOpenContainer(cid, iid1, iid2) => {
                    // TODO: check cid, iid1, iid2 are all valid.
                    let wire_id = s.client_info[cid].wire_id;
                    s.send_wire(wire_id, Response::OpenDialog(1, vec![iid1.unwrap(),
                                                                      iid2.unwrap()]));
                    s.subscribe_inventory(cid, iid1);
                    s.subscribe_inventory(cid, iid2);
                },

                world::Update::ClientOpenCrafting(cid, sid, iid) => {
                    // TODO: check ids are all valid
                    let station_type = s.state.world().structure(sid).template_id();

                    let wire_id = s.client_info[cid].wire_id;
                    s.send_wire(wire_id, Response::OpenCrafting(station_type,
                                                                sid,
                                                                iid));
                    s.subscribe_inventory(cid, iid);
                },

                world::Update::ClientMessage(cid, msg) => {
                    // TODO: error handling - client might have been removed?
                    let wire_id = s.client_info[cid].wire_id;
                    s.server_msg(wire_id, &*msg);
                },

                _ => {},
            }
        });

        for &pos in invalidated_chunks.iter() {
            self.vision.update_chunk(pos, mk_callbacks!(self, now));
        }
    }

    fn subscribe_inventory(&mut self, cid: ClientId, iid: InventoryId) {
        self.client_info[cid].observed_inventories.insert(iid);
        let wire_id = self.client_info[cid].wire_id;
        multimap_insert(&mut self.inventory_observers, iid, wire_id);

        // TODO: might crash if inventory is destroyed in a later event
        let i = self.state.world().inventory(iid);
        let contents_map = i.contents();
        let mut contents = Vec::with_capacity(contents_map.len());
        for (&item_id, &count) in contents_map.iter() {
            contents.push((item_id, 0, count));
        }
        self.send_wire(wire_id, Response::InventoryUpdate(iid, contents));
    }

    fn client_info(&self, client: &ObjectRef<world::Client>) -> &ClientInfo {
        self.client_info.get(&client.id())
            .expect("inconsistency between world and client_info")
    }

    fn send(&self, client: &ObjectRef<world::Client>, resp: Response) {
        let wire_id = self.client_info(client).wire_id;
        self.send_wire(wire_id, resp);
    }

    fn send_wire(&self, wire_id: WireId, resp: Response) {
        self.resps.send((wire_id, resp)).unwrap();
    }

    fn kick_wire(&mut self, now: Time, wire_id: WireId, msg: &str) {
        self.resps.send((wire_id, Response::KickReason(msg.to_owned()))).unwrap();
        self.handle_control_req(now, Request::RemoveClient(wire_id));
    }

    fn update_viewport(&mut self,
                       now: Time,
                       cid: ClientId) {
        let old_region = match self.vision.client_view_area(cid) {
            Some(x) => x,
            None => return,
        };

        let new_region = {
            // TODO: warn on None? - may indicate inconsistency between World and Vision
            let client = unwrap_or!(self.state.world().get_client(cid));

            // TODO: make sure return is the right thing to do on None
            let pawn = unwrap_or!(client.pawn());

            view::vision_region(pawn.pos(now))
        };

        for p in old_region.points().filter(|&p| !new_region.contains(p)) {
            self.state.unload_chunk(p.x, p.y);
        }

        for p in new_region.points().filter(|&p| !old_region.contains(p)) {
            self.state.load_chunk(p.x, p.y);
        }

        self.vision.set_client_view(cid, new_region, mk_callbacks!(self, now));
    }

    fn server_msg(&self, wire_id: WireId, msg: &str) {
        self.send_wire(wire_id, Response::ChatUpdate(format!("***\t{}", msg)));
    }
}

fn chunk_to_idx(cx: i32, cy: i32, offset: V3) -> i32 {
    let lx = (cx + offset.x) & (LOCAL_SIZE - 1);
    let ly = (cy + offset.y) & (LOCAL_SIZE - 1);
    ly * LOCAL_SIZE + lx
}

fn now() -> Time {
    let timespec = time::get_time();
    (timespec.sec as Time * 1000) + (timespec.nsec / 1000000) as Time
}

fn entity_motion(now: Time,
                 motion: &world::Motion,
                 client_offset: (u8, u8)) -> WireMotion {
    let pos = motion.pos(now);
    let world_base = state::base_chunk(pos);
    let local_base = state::offset_base_chunk(world_base, client_offset);

    let start_pos = state::world_to_local(motion.start_pos, world_base, local_base);
    let end_pos = state::world_to_local(motion.end_pos, world_base, local_base);
    
    WireMotion {
        start_time: motion.start_time.to_local(),
        end_time: (motion.start_time + motion.duration as Time).to_local(),
        start_pos: (start_pos.x as u16,
                    start_pos.y as u16,
                    start_pos.z as u16),
        end_pos: (end_pos.x as u16,
                    end_pos.y as u16,
                    end_pos.z as u16),
    }
}

fn chunk_offset(pos: V3, extra_offset: (u8, u8)) -> V3 {
    let world_base = state::base_chunk(pos);
    let local_base = state::offset_base_chunk(world_base, extra_offset);
    local_base - world_base
}


// TODO: remove the & once copying ObjectRefs doesn't cause memory corruption (rustc dcaeb6aa2
// 2015-01-18 has this bug)
// NB: I used this same workaround in a bunch of other places and I don't remember where
fn entity_area(e: &ObjectRef<world::Entity>) -> util::SmallSet<V2> {
    let motion = e.motion();
    let mut result = util::SmallSet::new();

    let scale = scalar(CHUNK_SIZE * TILE_SIZE);
    let start_chunk = motion.start_pos.reduce().div_floor(scale);
    let end_chunk = motion.end_pos.reduce().div_floor(scale);

    result.insert(start_chunk);
    result.insert(end_chunk);
    result
}


fn name_valid(name: &str) -> Result<(), &'static str> {
    if name.len() > 16 {
        return Err("Name is too long (must not exceed 16 characters).");
    }

    let chars_ok = name.chars().all(|c| {
        (c >= 'a' && c <= 'z') ||
        (c >= 'A' && c <= 'Z') ||
        (c >= '0' && c <= '9') ||
        c == ' ' ||
        c == '-'
    });
    if !chars_ok {
        return Err("Names may only contain letters, numbers, spaces, and hyphens.");
    }

    Ok(())
}


struct DummyCallbacks;

impl VisionCallbacks for DummyCallbacks {
}

struct MessageCallbacks<'a, 'd: 'a> {
    state: &'a state::State<'d>,
    wire: &'a Sender<(WireId, Response)>,
    client_info: &'a HashMap<ClientId, ClientInfo>,
    now: Time,
}

impl<'a, 'd> VisionCallbacks for MessageCallbacks<'a, 'd> {
    fn chunk_update(&mut self, cid: ClientId, pos: V2) {
        let c = unwrap_or!(self.state.world().get_client(cid));

        let wire_id = self.client_info[cid].wire_id;

        let offset = chunk_offset(c.camera_pos(self.now).extend(0), c.chunk_offset());
        let idx = chunk_to_idx(pos.x, pos.y, offset);
        let data = self.state.get_terrain_rle16(pos.x, pos.y);
        self.wire.send((wire_id, Response::TerrainChunk(idx as u16, data))).unwrap();
    }

    fn entity_appear(&mut self, cid: ClientId, eid: EntityId) {
        let info = unwrap_or!(self.client_info.get(&cid));
        let entity = unwrap_or!(self.state.world().get_entity(eid));

        // TODO: hack.  Should have an "entity name" stored somewhere.
        let name =
            if let world::EntityAttachment::Client(controller_cid) = entity.attachment() {
                self.state.world().client(controller_cid).name().to_owned()
            } else {
                String::new()
            };

        self.wire.send((info.wire_id,
                        Response::EntityAppear(eid, entity.appearance(), name))).unwrap();
    }

    fn entity_disappear(&mut self, cid: ClientId, eid: EntityId) {
        let info = unwrap_or!(self.client_info.get(&cid));

        let start_time = match self.state.world().get_entity(eid) {
            Some(e) => e.motion().start_time,
            None => self.now,
        };

        self.wire.send((info.wire_id, Response::EntityGone(eid, start_time.to_local()))).unwrap();
    }

    fn entity_update(&mut self, cid: ClientId, eid: EntityId) {
        let info = unwrap_or!(self.client_info.get(&cid));
        let client = unwrap_or!(self.state.world().get_client(cid));
        let entity = unwrap_or!(self.state.world().get_entity(eid));

        let motion = entity.motion();
        let wire_motion = entity_motion(self.now, motion, client.chunk_offset());
        self.wire.send((info.wire_id, Response::EntityUpdate(eid, wire_motion, entity.anim())))
            .unwrap();
    }
}

struct ClientInitBuffers {
    expect_cid: ClientId,
    chunks: Vec<V2>,
    entities: Vec<EntityId>,
}

impl VisionCallbacks for ClientInitBuffers {
    fn chunk_update(&mut self, cid: ClientId, pos: V2) {
        assert!(cid == self.expect_cid);
        self.chunks.push(pos);
    }

    fn chunk_disappear(&mut self, cid: ClientId, pos: V2) {
        panic!("chunks shouldn't diasppear during client init (cid={:?}, pos={:?})", cid, pos);
    }

    fn entity_update(&mut self, cid: ClientId, eid: EntityId) {
        assert!(cid == self.expect_cid);
        self.entities.push(eid);
    }

    fn entity_disappear(&mut self, cid: ClientId, eid: EntityId) {
        panic!("entities shouldn't diasppear during client init (cid={:?}, eid={:?})", cid, eid);
    }
}

impl ClientInitBuffers {
    fn new(cid: ClientId) -> ClientInitBuffers {
        ClientInitBuffers {
            expect_cid: cid,
            chunks: Vec::new(),
            entities: Vec::new(),
        }
    }
}
*/<|MERGE_RESOLUTION|>--- conflicted
+++ resolved
@@ -28,19 +28,17 @@
 
 extern crate physics;
 
-<<<<<<< HEAD
+use std::old_io::{self, File};
+use rustc_serialize::json;
+
 /*
-=======
 use std::borrow::ToOwned;
->>>>>>> 46938da6
 use std::cmp;
 use std::collections::{HashMap, HashSet};
 use std::env;
-use std::old_io::{self, File};
 use std::sync::mpsc::{Sender, Receiver, channel};
 use std::thread;
 use std::u8;
-use rustc_serialize::json;
 
 use physics::v3::{Vn, V3, V2, scalar, Region};
 use physics::{CHUNK_SIZE, TILE_SIZE};
@@ -89,42 +87,30 @@
 mod chunks;
 mod terrain_gen;
 
-<<<<<<< HEAD
+
+fn read_json(mut file: File) -> json::Json {
+    let content = file.read_to_string().unwrap();
+    json::Json::from_str(&*content).unwrap()
+}
 
 fn main() {
     //use std::cmp;
     //use std::collections::{HashMap, HashSet};
     //use std::error::Error;
-    use std::io;
-    use std::os;
+    use std::env;
     use std::sync::mpsc::channel;
-    use std::thread::Thread;
+    use std::thread;
     //use std::u8;
-    use serialize::json;
-
-    let storage = storage::Storage::new(Path::new(&os::args()[1]));
-
-    let block_json = json::from_reader(&mut storage.open_block_data()).unwrap();
-    let item_json = json::from_reader(&mut storage.open_item_data()).unwrap();
-    let recipe_json = json::from_reader(&mut storage.open_recipe_data()).unwrap();
-    let template_json = json::from_reader(&mut storage.open_template_data()).unwrap();
-    let data = data::Data::from_json(block_json, item_json, recipe_json, template_json).unwrap();
-=======
-fn read_json(mut file: File) -> json::Json {
-    let content = file.read_to_string().unwrap();
-    json::Json::from_str(&*content).unwrap()
-}
-
-fn main() {
+    use rustc_serialize::json;
+
     let args = env::args().collect::<Vec<_>>();
-    let storage = Storage::new(Path::new(&args[1]));
+    let storage = storage::Storage::new(Path::new(&args[1]));
 
     let block_json = read_json(storage.open_block_data());
     let item_json = read_json(storage.open_item_data());
     let recipe_json = read_json(storage.open_recipe_data());
     let template_json = read_json(storage.open_template_data());
-    let data = Data::from_json(block_json, item_json, recipe_json, template_json).unwrap();
->>>>>>> 46938da6
+    let data = data::Data::from_json(block_json, item_json, recipe_json, template_json).unwrap();
 
     let (req_send, req_recv) = channel();
     let (resp_send, resp_recv) = channel();
